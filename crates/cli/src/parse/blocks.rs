use ethers::prelude::*;
use polars::prelude::*;
use std::collections::HashMap;

<<<<<<< HEAD
use cryo_freeze::{BlockChunk, Chunk, ChunkData, Datatype, ParseError, Subchunk, Table};
=======
use cryo_freeze::{BlockChunk, Chunk, ChunkData, Fetcher, ParseError, Subchunk};
>>>>>>> 7ca00739

use crate::args::Args;

pub(crate) async fn parse_blocks<P: JsonRpcClient>(
    args: &Args,
    fetcher: Arc<Fetcher<P>>,
) -> Result<Vec<(Chunk, Option<String>)>, ParseError> {
    let (files, explicit_numbers): (Vec<&String>, Vec<&String>) = match &args.blocks {
        Some(blocks) => blocks.iter().partition(|tx| std::path::Path::new(tx).exists()),
        None => return Err(ParseError::ParseError("no blocks specified".to_string())),
    };

    let mut file_chunks = if !files.is_empty() {
        let mut file_chunks = Vec::new();
        for path in files {
            let column = if path.contains(':') {
                path.split(':')
                    .last()
                    .ok_or(ParseError::ParseError("could not parse txs path column".to_string()))?
            } else {
                "block_number"
            };
            let integers = read_integer_column(path, column)
                .map_err(|_e| ParseError::ParseError("could not read input".to_string()))?;
            let chunk = BlockChunk::Numbers(integers);
            let chunk_label = path
                .split("__")
                .last()
                .and_then(|s| s.strip_suffix(".parquet").map(|s| s.to_string()));
            file_chunks.push((Chunk::Block(chunk), chunk_label));
        }
        file_chunks
    } else {
        Vec::new()
    };

    let explicit_chunks = if !explicit_numbers.is_empty() {
        // parse inputs into BlockChunks
        let mut block_chunks = Vec::new();
        for explicit_number in explicit_numbers {
            let outputs = parse_block_inputs(explicit_number, &fetcher).await?;
            block_chunks.extend(outputs);
        }
        postprocess_block_chunks(block_chunks, args, fetcher).await?
    } else {
        Vec::new()
    };

    file_chunks.extend(explicit_chunks);
    Ok(file_chunks)
}

fn read_integer_column(path: &str, column: &str) -> Result<Vec<u64>, ParseError> {
    let file = std::fs::File::open(path)
        .map_err(|_e| ParseError::ParseError("could not open file path".to_string()))?;

    let df = ParquetReader::new(file)
        .with_columns(Some(vec![column.to_string()]))
        .finish()
        .map_err(|_e| ParseError::ParseError("could not read data from column".to_string()))?;

    let series = df
        .column(column)
        .map_err(|_e| ParseError::ParseError("could not get column".to_string()))?
        .unique()
        .map_err(|_e| ParseError::ParseError("could not get column".to_string()))?;

    println!("{:?}", series);
    match series.u32() {
        Ok(ca) => ca
            .into_iter()
            .map(|v| {
                v.ok_or_else(|| ParseError::ParseError("block number missing".to_string()))
                    .map(|data| data.into())
            })
            .collect(),
        Err(_e) => match series.u64() {
            Ok(ca) => ca
                .into_iter()
                .map(|v| {
                    v.ok_or_else(|| ParseError::ParseError("block number missing".to_string()))
                })
                .collect(),
            Err(_e) => {
                Err(ParseError::ParseError("could not convert to integer column".to_string()))
            }
        },
    }
}

async fn postprocess_block_chunks<P: JsonRpcClient>(
    block_chunks: Vec<BlockChunk>,
    args: &Args,
    fetcher: Arc<Fetcher<P>>,
) -> Result<Vec<(Chunk, Option<String>)>, ParseError> {
    // align
    let block_chunks = if args.align {
        block_chunks.into_iter().filter_map(|x| x.align(args.chunk_size)).collect()
    } else {
        block_chunks
    };

    // split block range into chunks
    let block_chunks = match args.n_chunks {
        Some(n_chunks) => block_chunks.subchunk_by_count(&n_chunks),
        None => block_chunks.subchunk_by_size(&args.chunk_size),
    };

    // apply reorg buffer
    let block_chunks = apply_reorg_buffer(block_chunks, args.reorg_buffer, &fetcher).await?;

    // put into Chunk enums
    let chunks: Vec<(Chunk, Option<String>)> =
        block_chunks.iter().map(|x| (Chunk::Block(x.clone()), None)).collect();

    Ok(chunks)
}

pub(crate) async fn get_default_block_chunks<P: JsonRpcClient>(
    args: &Args,
<<<<<<< HEAD
    provider: Arc<Provider<Http>>,
    schemas: &HashMap<Datatype, Table>,
) -> Result<Vec<(Chunk, Option<String>)>, ParseError> {
    let default_blocks = schemas
        .keys()
        .map(|datatype| datatype.dataset().default_blocks())
        .find(|blocks| !blocks.is_none())
        .unwrap_or(Some("0:latest".to_string()))
        .unwrap();
    let block_chunks = parse_block_inputs(&default_blocks, &provider).await?;
    postprocess_block_chunks(block_chunks, args, provider).await
=======
    fetcher: Arc<Fetcher<P>>,
) -> Result<Vec<(Chunk, Option<String>)>, ParseError> {
    let block_chunks = parse_block_inputs(&String::from(r"0:latest"), &fetcher).await?;
    postprocess_block_chunks(block_chunks, args, fetcher).await
>>>>>>> 7ca00739
}

/// parse block numbers to freeze
async fn parse_block_inputs<P: JsonRpcClient>(
    inputs: &str,
    fetcher: &Fetcher<P>,
) -> Result<Vec<BlockChunk>, ParseError> {
    let parts: Vec<&str> = inputs.split(' ').collect();
    match parts.len() {
        1 => {
            let first_input = parts.first().ok_or_else(|| {
                ParseError::ParseError("Failed to get the first input".to_string())
            })?;
            parse_block_token(first_input, true, fetcher).await.map(|x| vec![x])
        }
        _ => {
            let mut chunks = Vec::new();
            for part in parts {
                chunks.push(parse_block_token(part, false, fetcher).await?);
            }
            Ok(chunks)
        }
    }
}

enum RangePosition {
    First,
    Last,
    None,
}

async fn parse_block_token<P: JsonRpcClient>(
    s: &str,
    as_range: bool,
    fetcher: &Fetcher<P>,
) -> Result<BlockChunk, ParseError> {
    let s = s.replace('_', "");

    let parts: Vec<&str> = s.split(':').collect();
    match parts.as_slice() {
        [block_ref] => {
            let block = parse_block_number(block_ref, RangePosition::None, fetcher).await?;
            Ok(BlockChunk::Numbers(vec![block]))
        }
        [first_ref, second_ref] => {
            let (start_block, end_block) = match (first_ref, second_ref) {
                _ if first_ref.starts_with('-') => {
                    let end_block =
                        parse_block_number(second_ref, RangePosition::Last, fetcher).await?;
                    let start_block = end_block
                        .checked_sub(first_ref[1..].parse::<u64>().map_err(|_e| {
                            ParseError::ParseError("start_block parse error".to_string())
                        })?)
                        .ok_or_else(|| {
                            ParseError::ParseError("start_block underflow".to_string())
                        })?;
                    (start_block, end_block)
                }
                _ if second_ref.starts_with('+') => {
                    let start_block =
                        parse_block_number(first_ref, RangePosition::First, fetcher).await?;
                    let end_block = start_block
                        .checked_add(second_ref[1..].parse::<u64>().map_err(|_e| {
                            ParseError::ParseError("start_block parse error".to_string())
                        })?)
                        .ok_or_else(|| ParseError::ParseError("end_block underflow".to_string()))?;
                    (start_block, end_block)
                }
                _ => {
                    let start_block =
                        parse_block_number(first_ref, RangePosition::First, fetcher).await?;
                    let end_block =
                        parse_block_number(second_ref, RangePosition::Last, fetcher).await?;
                    (start_block, end_block)
                }
            };

            if end_block <= start_block {
                Err(ParseError::ParseError(
                    "end_block should not be less than start_block".to_string(),
                ))
            } else if as_range {
                Ok(BlockChunk::Range(start_block, end_block))
            } else {
                Ok(BlockChunk::Numbers((start_block..=end_block).collect()))
            }
        }
        _ => Err(ParseError::ParseError(
            "blocks must be in format block_number or start_block:end_block".to_string(),
        )),
    }
}

async fn parse_block_number<P: JsonRpcClient>(
    block_ref: &str,
    range_position: RangePosition,
    fetcher: &Fetcher<P>,
) -> Result<u64, ParseError> {
    match (block_ref, range_position) {
        ("latest", _) => fetcher.get_block_number().await.map(|n| n.as_u64()).map_err(|_e| {
            ParseError::ParseError("Error retrieving latest block number".to_string())
        }),
        ("", RangePosition::First) => Ok(0),
        ("", RangePosition::Last) => {
            fetcher.get_block_number().await.map(|n| n.as_u64()).map_err(|_e| {
                ParseError::ParseError("Error retrieving last block number".to_string())
            })
        }
        ("", RangePosition::None) => Err(ParseError::ParseError("invalid input".to_string())),
        _ if block_ref.ends_with('B') | block_ref.ends_with('b') => {
            let s = &block_ref[..block_ref.len() - 1];
            s.parse::<f64>()
                .map(|n| (1e9 * n) as u64)
                .map_err(|_e| ParseError::ParseError("Error parsing block ref".to_string()))
        }
        _ if block_ref.ends_with('M') | block_ref.ends_with('m') => {
            let s = &block_ref[..block_ref.len() - 1];
            s.parse::<f64>()
                .map(|n| (1e6 * n) as u64)
                .map_err(|_e| ParseError::ParseError("Error parsing block ref".to_string()))
        }
        _ if block_ref.ends_with('K') | block_ref.ends_with('k') => {
            let s = &block_ref[..block_ref.len() - 1];
            s.parse::<f64>()
                .map(|n| (1e3 * n) as u64)
                .map_err(|_e| ParseError::ParseError("Error parsing block ref".to_string()))
        }
        _ => block_ref
            .parse::<f64>()
            .map_err(|_e| ParseError::ParseError("Error parsing block ref".to_string()))
            .map(|x| x as u64),
    }
}

async fn apply_reorg_buffer<P: JsonRpcClient>(
    block_chunks: Vec<BlockChunk>,
    reorg_filter: u64,
    fetcher: &Fetcher<P>,
) -> Result<Vec<BlockChunk>, ParseError> {
    match reorg_filter {
        0 => Ok(block_chunks),
        reorg_filter => {
            let latest_block = match fetcher.get_block_number().await {
                Ok(result) => result.as_u64(),
                Err(_e) => {
                    return Err(ParseError::ParseError("reorg buffer parse error".to_string()))
                }
            };
            let max_allowed = latest_block - reorg_filter;
            Ok(block_chunks
                .into_iter()
                .filter_map(|x| match x.max_value() {
                    Some(max_block) if max_block <= max_allowed => Some(x),
                    _ => None,
                })
                .collect())
        }
    }
}

#[cfg(test)]
mod tests {
    use super::*;

    enum BlockTokenTest<'a> {
        WithoutMock((&'a str, BlockChunk)),   // Token | Expected
        WithMock((&'a str, BlockChunk, u64)), // Token | Expected | Mock Block Response
    }

    async fn block_token_test_helper(tests: Vec<(BlockTokenTest<'_>, bool)>) {
        let (provider, mock) = Provider::mocked();
        let fetcher = Fetcher { provider, semaphore: None, rate_limiter: None };
        for (test, res) in tests {
            match test {
                BlockTokenTest::WithMock((token, expected, latest)) => {
                    mock.push(U64::from(latest)).unwrap();
                    assert_eq!(block_token_test_executor(token, expected, &fetcher).await, res);
                }
                BlockTokenTest::WithoutMock((token, expected)) => {
                    assert_eq!(block_token_test_executor(token, expected, &fetcher).await, res);
                }
            }
        }
    }

    async fn block_token_test_executor<P: JsonRpcClient>(
        token: &str,
        expected: BlockChunk,
        fetcher: &Fetcher<P>,
    ) -> bool {
        match expected {
            BlockChunk::Numbers(expected_block_numbers) => {
                let block_chunks = parse_block_token(token, false, fetcher).await.unwrap();
                assert!(matches!(block_chunks, BlockChunk::Numbers { .. }));
                let BlockChunk::Numbers(block_numbers) = block_chunks else {
                    panic!("Unexpected shape")
                };
                block_numbers == expected_block_numbers
            }
            BlockChunk::Range(expected_range_start, expected_range_end) => {
                let block_chunks = parse_block_token(token, true, fetcher).await.unwrap();
                assert!(matches!(block_chunks, BlockChunk::Range { .. }));
                let BlockChunk::Range(range_start, range_end) = block_chunks else {
                    panic!("Unexpected shape")
                };
                expected_range_start == range_start && expected_range_end == range_end
            }
        }
    }

    enum BlockInputTest<'a> {
        WithoutMock((&'a String, Vec<BlockChunk>)), // Token | Expected
        WithMock((&'a String, Vec<BlockChunk>, u64)), // Token | Expected | Mock Block Response
    }

    async fn block_input_test_helper(tests: Vec<(BlockInputTest<'_>, bool)>) {
        let (provider, mock) = Provider::mocked();
        let fetcher = Fetcher { provider, semaphore: None, rate_limiter: None };
        for (test, res) in tests {
            match test {
                BlockInputTest::WithMock((inputs, expected, latest)) => {
                    mock.push(U64::from(latest)).unwrap();
                    assert_eq!(block_input_test_executor(inputs, expected, &fetcher).await, res);
                }
                BlockInputTest::WithoutMock((inputs, expected)) => {
                    assert_eq!(block_input_test_executor(inputs, expected, &fetcher).await, res);
                }
            }
        }
    }

    async fn block_input_test_executor<P: JsonRpcClient>(
        inputs: &str,
        expected: Vec<BlockChunk>,
        fetcher: &Fetcher<P>,
    ) -> bool {
        let block_chunks = parse_block_inputs(inputs, fetcher).await.unwrap();
        assert_eq!(block_chunks.len(), expected.len());
        for (i, block_chunk) in block_chunks.iter().enumerate() {
            let expected_chunk = &expected[i];
            match expected_chunk {
                BlockChunk::Numbers(expected_block_numbers) => {
                    assert!(matches!(block_chunk, BlockChunk::Numbers { .. }));
                    let BlockChunk::Numbers(block_numbers) = block_chunk else {
                        panic!("Unexpected shape")
                    };
                    if expected_block_numbers != block_numbers {
                        return false
                    }
                }
                BlockChunk::Range(expected_range_start, expected_range_end) => {
                    assert!(matches!(block_chunk, BlockChunk::Range { .. }));
                    let BlockChunk::Range(range_start, range_end) = block_chunk else {
                        panic!("Unexpected shape")
                    };
                    if expected_range_start != range_start || expected_range_end != range_end {
                        return false
                    }
                }
            }
        }
        true
    }

    enum BlockNumberTest<'a> {
        WithoutMock((&'a str, RangePosition, u64)),
        WithMock((&'a str, RangePosition, u64, u64)),
    }

    async fn block_number_test_helper(tests: Vec<(BlockNumberTest<'_>, bool)>) {
        let (provider, mock) = Provider::mocked();
        let fetcher = Fetcher { provider, semaphore: None, rate_limiter: None };
        for (test, res) in tests {
            match test {
                BlockNumberTest::WithMock((block_ref, range_position, expected, latest)) => {
                    mock.push(U64::from(latest)).unwrap();
                    assert_eq!(
                        block_number_test_executor(block_ref, range_position, expected, &fetcher)
                            .await,
                        res
                    );
                }
                BlockNumberTest::WithoutMock((block_ref, range_position, expected)) => {
                    assert_eq!(
                        block_number_test_executor(block_ref, range_position, expected, &fetcher)
                            .await,
                        res
                    );
                }
            }
        }
    }

    async fn block_number_test_executor<P: JsonRpcClient>(
        block_ref: &str,
        range_position: RangePosition,
        expected: u64,
        fetcher: &Fetcher<P>,
    ) -> bool {
        let block_number = parse_block_number(block_ref, range_position, fetcher).await.unwrap();
        block_number == expected
    }

    #[tokio::test]
    async fn block_token_parsing() {
        // Ranges
        let tests: Vec<(BlockTokenTest<'_>, bool)> = vec![
            // Range Type
            (BlockTokenTest::WithoutMock((r"1:2", BlockChunk::Range(1, 2))), true), /* Single block range */
            (BlockTokenTest::WithoutMock((r"0:2", BlockChunk::Range(0, 2))), true), /* Implicit start */
            (BlockTokenTest::WithoutMock((r"-10:100", BlockChunk::Range(90, 100))), true), /* Relative negative */
            (BlockTokenTest::WithoutMock((r"10:+100", BlockChunk::Range(10, 110))), true), /* Relative positive */
            (BlockTokenTest::WithMock((r"1:latest", BlockChunk::Range(1, 12), 12)), true), /* Explicit latest */
            (BlockTokenTest::WithMock((r"1:", BlockChunk::Range(1, 12), 12)), true), /* Implicit latest */
            // Number type
            (BlockTokenTest::WithoutMock((r"1", BlockChunk::Numbers(vec![1]))), true), /* Single block */
        ];
        block_token_test_helper(tests).await;
    }

    #[tokio::test]
    async fn block_inputs_parsing() {
        // Ranges
        let block_inputs_single = String::from(r"1:2");
        let block_inputs_multiple = String::from(r"1 2");
        let block_inputs_latest = String::from(r"1:latest");
        let block_inputs_multiple_complex = String::from(r"15M:+1 1000:1002 -3:1b 2000");
        let tests: Vec<(BlockInputTest<'_>, bool)> = vec![
            // Range Type
            (
                BlockInputTest::WithoutMock((&block_inputs_single, vec![BlockChunk::Range(1, 2)])),
                true,
            ), // Single input
            (
                BlockInputTest::WithoutMock((
                    &block_inputs_multiple,
                    vec![BlockChunk::Numbers(vec![1]), BlockChunk::Numbers(vec![2])],
                )),
                true,
            ), // Multi input
            (
                BlockInputTest::WithMock((
                    &block_inputs_latest,
                    vec![BlockChunk::Range(1, 12)],
                    12,
                )),
                true,
            ), // Single input latest
            (
                BlockInputTest::WithoutMock((
                    &block_inputs_multiple_complex,
                    vec![
                        BlockChunk::Numbers(vec![15000000, 15000001]),
                        BlockChunk::Numbers(vec![1000, 1001, 1002]),
                        BlockChunk::Numbers(vec![999999997, 999999998, 999999999, 1000000000]),
                        BlockChunk::Numbers(vec![2000]),
                    ],
                )),
                true,
            ), // Multi input complex
        ];
        block_input_test_helper(tests).await;
    }

    #[tokio::test]
    async fn block_number_parsing() {
        // Ranges
        let tests: Vec<(BlockNumberTest<'_>, bool)> = vec![
            (BlockNumberTest::WithoutMock((r"1", RangePosition::None, 1)), true), // Integer
            (BlockNumberTest::WithMock((r"latest", RangePosition::None, 12, 12)), true), /* Lastest block */
            (BlockNumberTest::WithoutMock((r"", RangePosition::First, 0)), true), // First block
            (BlockNumberTest::WithMock((r"", RangePosition::Last, 12, 12)), true), // Last block
            (BlockNumberTest::WithoutMock((r"1B", RangePosition::None, 1000000000)), true), // B
            (BlockNumberTest::WithoutMock((r"1M", RangePosition::None, 1000000)), true), // M
            (BlockNumberTest::WithoutMock((r"1K", RangePosition::None, 1000)), true), // K
            (BlockNumberTest::WithoutMock((r"1b", RangePosition::None, 1000000000)), true), // b
            (BlockNumberTest::WithoutMock((r"1m", RangePosition::None, 1000000)), true), // m
            (BlockNumberTest::WithoutMock((r"1k", RangePosition::None, 1000)), true), // k
        ];
        block_number_test_helper(tests).await;
    }
}<|MERGE_RESOLUTION|>--- conflicted
+++ resolved
@@ -2,11 +2,7 @@
 use polars::prelude::*;
 use std::collections::HashMap;
 
-<<<<<<< HEAD
-use cryo_freeze::{BlockChunk, Chunk, ChunkData, Datatype, ParseError, Subchunk, Table};
-=======
-use cryo_freeze::{BlockChunk, Chunk, ChunkData, Fetcher, ParseError, Subchunk};
->>>>>>> 7ca00739
+use cryo_freeze::{BlockChunk, Chunk, ChunkData, Datatype, Fetcher, ParseError, Subchunk, Table};
 
 use crate::args::Args;
 
@@ -127,8 +123,7 @@
 
 pub(crate) async fn get_default_block_chunks<P: JsonRpcClient>(
     args: &Args,
-<<<<<<< HEAD
-    provider: Arc<Provider<Http>>,
+    fetcher: Arc<Fetcher<P>>,
     schemas: &HashMap<Datatype, Table>,
 ) -> Result<Vec<(Chunk, Option<String>)>, ParseError> {
     let default_blocks = schemas
@@ -137,14 +132,8 @@
         .find(|blocks| !blocks.is_none())
         .unwrap_or(Some("0:latest".to_string()))
         .unwrap();
-    let block_chunks = parse_block_inputs(&default_blocks, &provider).await?;
-    postprocess_block_chunks(block_chunks, args, provider).await
-=======
-    fetcher: Arc<Fetcher<P>>,
-) -> Result<Vec<(Chunk, Option<String>)>, ParseError> {
-    let block_chunks = parse_block_inputs(&String::from(r"0:latest"), &fetcher).await?;
+    let block_chunks = parse_block_inputs(&default_blocks, &fetcher).await?;
     postprocess_block_chunks(block_chunks, args, fetcher).await
->>>>>>> 7ca00739
 }
 
 /// parse block numbers to freeze
