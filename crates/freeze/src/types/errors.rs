--- conflicted
+++ resolved
@@ -79,11 +79,7 @@
 #[derive(Error, Debug)]
 pub enum ParseError {
     /// Error related to parsing
-<<<<<<< HEAD
     #[error("Parsing error: {0}")]
-=======
-    #[error("Parsing error {0:?}")]
->>>>>>> be6de0c1
     ParseError(String),
 
     /// Error related to provider operations
